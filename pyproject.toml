[tool.poetry]
name = "pyquil-for-azure-quantum"
version = "0.0.3"
description = "Run Quil programs on Microsoft Azure Quantum using pyQuil"
authors = ["Dylan Anthony <danthony@rigetti.com>"]
license = "Apache-2.0"
readme = "README.md"
repository = "https://github.com/rigetti/pyquil-for-azure-quantum"
documentation = "https://rigetti.github.io/pyquil-for-azure-quantum/"
classifiers = [
    "Development Status :: 3 - Alpha",
    "Intended Audience :: Science/Research",
    "Topic :: Scientific/Engineering",
    "Typing :: Typed",
]

[tool.poetry.dependencies]
<<<<<<< HEAD
python = ">=3.8,<3.12"
pyquil = "^4.0.0"
azure-quantum = ">=1.0,<2.0"
=======
python = ">=3.9,<3.13"
pyquil = "^4.14.3"
azure-quantum = ">=0.27,<1.0"
>>>>>>> d1bd6b08
lazy-object-proxy = "^1.7.1"
wrapt = "^1.14.0"
numpy = "^1.21.6"
scipy = "^1.6.1"
aiohttp = ">=3.10.10"
multidict = ">=6.0.5"

[tool.poetry.dev-dependencies]
pytest = "^7.1.1"
mypy = "^1.12"
isort = "^5.10.1"
black = "^22.3.0"
pylint = "^3.3.3"
mkdocstrings = { version = "^0.19.0", extras = ["python"] }
mkdocs = "^1.3.0"
mkdocs-include-markdown-plugin = "^3.5.2"
mkdocs-material = "^8.3.8"

[tool.black]
line-length = 120

[tool.isort]
profile = "black"
line_length = 120

[tool.mypy]
strict = true

[[tool.mypy.overrides]]
ignore_missing_imports = true
module = [
    "azure.quantum.*",
    "lazy_object_proxy",
    "numpy",
    "pytest.*",
    "pyquil.*",
    "wrapt",
]

[tool.pylint.messages_control]
disable = [
    "import-error",
    "line-too-long",
]


[build-system]
requires = ["poetry-core>=1.0.0"]
build-backend = "poetry.core.masonry.api"<|MERGE_RESOLUTION|>--- conflicted
+++ resolved
@@ -15,15 +15,9 @@
 ]
 
 [tool.poetry.dependencies]
-<<<<<<< HEAD
-python = ">=3.8,<3.12"
-pyquil = "^4.0.0"
-azure-quantum = ">=1.0,<2.0"
-=======
 python = ">=3.9,<3.13"
 pyquil = "^4.14.3"
-azure-quantum = ">=0.27,<1.0"
->>>>>>> d1bd6b08
+azure-quantum = ">=1.0,<2.0"
 lazy-object-proxy = "^1.7.1"
 wrapt = "^1.14.0"
 numpy = "^1.21.6"
